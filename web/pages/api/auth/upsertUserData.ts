--- conflicted
+++ resolved
@@ -1,71 +1,22 @@
 import { auth } from "firebase-admin";
-import { getAuth } from "firebase/auth";
-import { gql } from "urql";
 import { executeUpsertUserMutation } from "../../../server/generated/serverGraphql";
 import { applyMiddleware } from "../../../server/middleware";
 import { makeApiSuccess } from "../../../server/response";
 
-<<<<<<< HEAD
-const UPSERT_USER_MUTATION = gql`
-  mutation UpsertUser(
-    $id: String!
-    $email: String!
-    $first_name: String!
-    $last_name: String!
-  ) {
-    insert_users_one(
-      object: {
-        id: $id
-        email: $email
-        first_name: $first_name
-        last_name: $last_name
-      }
-      on_conflict: {
-        constraint: users_pkey
-        update_columns: [email, first_name, last_name]
-      }
-    ) {
-      email
-      id
-      first_name
-      last_name
-    }
-  }
-`;
-
-type ResponseData = {
-  detail: string;
-};
-
-export default withAuth<ResponseData>(async (req, res) => {
-  console.log(req.token);
+export default applyMiddleware({
+  authenticated: true,
+}).post(async (req, res) => {
   auth()
     .getUser(req.token.uid)
     .then(async (user) => {
-      await serverUrqlClient
-        .mutation(UPSERT_USER_MUTATION, {
-          id: user.uid,
-          email: user.email,
-          first_name: user.displayName?.split(" ")[0],
-          last_name: user.displayName?.split(" ")[1],
-        })
-        .toPromise()
-        .catch((e) => {
-          console.log(e);
-        });
+      await executeUpsertUserMutation({
+        id: user.uid,
+        email: user.email ?? "",
+        first_name: user.displayName?.split(" ")[0] ?? "",
+        last_name: user.displayName?.split(" ")[1] ?? "",
+      });
     });
-
-  res.status(200).json({ detail: "Successful" });
-=======
-export default applyMiddleware({
-  authenticated: true,
-}).get(async (req, res) => {
-  await executeUpsertUserMutation({
-    id: req.token.uid,
-    email: req.token.email ?? "",
-  });
 
   const response = makeApiSuccess({ detail: "Successful" });
   res.status(response.code).json(response);
->>>>>>> 1abe86a2
 });